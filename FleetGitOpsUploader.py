--- conflicted
+++ resolved
@@ -525,7 +525,7 @@
                     "Package already exists in Fleet (409 Conflict). Calculating SHA-256 locally."
                 )
                 self.output(f"Calculating SHA-256 for: {pkg_path}")
-<<<<<<< HEAD
+
 
                 # Hash in chunks
                 h_chunked = hashlib.sha256()
@@ -541,14 +541,6 @@
                 self.output(f"SHA-256 (single read): {digest_single}")
 
                 digest = digest_chunked
-=======
-                h = hashlib.sha256()
-                with open(pkg_path, "rb") as f:
-                    for chunk in iter(lambda: f.read(HASH_CHUNK_SIZE), b""):
-                        h.update(chunk)
-                digest = h.hexdigest()
-                self.output(f"SHA-256: {digest}")
->>>>>>> f7f364ba
                 return {
                     "software_package": {
                         "hash_sha256": digest,
